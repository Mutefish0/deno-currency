{
  "name": "currency.js",
  "homepage": "http://scurker.github.io/currency.js",
<<<<<<< HEAD
  "version": "1.1.0-beta.2",
=======
  "version": "1.0.8",
>>>>>>> 8cb19ea1
  "description": "A javascript library for handling currency values.",
  "main": "dist/currency.js",
  "module": "dist/currency.es.js",
  "js:next": "dist/currency.es.js",
  "browser": "dist/currency.min.js",
  "engines": {
    "node": ">=4"
  },
  "directories": {
    "test": "test"
  },
  "scripts": {
    "clean": "rm -rf dist/*",
    "coverage": "BABEL_ENV=test nyc ava ./test/test.js",
    "copy-typescript-definition": "cp -f src/currency.d.ts dist",
    "copy-flow-definition": "cp -f src/currency.js.flow dist",
    "lint": "eslint .",
    "build": "npm-run-all clean transpile copy-typescript-definition copy-flow-definition && grunt build",
    "prepare": "npm run build",
    "transpile": "rollup -c ./config/rollup.config.js && rollup -c ./config/rollup.umd.js",
    "test": "npm-run-all test:typescript test:flow test:ava",
    "test:ava": "BABEL_ENV=test ava ./test/test.js",
    "test:typescript": "tsc -p ./test --noEmit",
    "test:flow": "touch .flowconfig && flow"
  },
  "repository": {
    "type": "git",
    "url": "git://github.com/scurker/currency.js.git"
  },
  "files": [
    "dist"
  ],
  "typings": "./dist/currency.d.ts",
  "keywords": [
    "currency",
    "money",
    "utilities",
    "accounting",
    "format",
    "number",
    "parse",
    "precision",
    "decimal"
  ],
  "author": "Jason Wilson",
  "license": "MIT",
  "bugs": {
    "url": "https://github.com/scurker/currency.js/issues"
  },
  "devDependencies": {
<<<<<<< HEAD
    "@scurker/eslint-config": "^1.1.0",
    "ava": "^0.24.0",
    "babel-cli": "^6.26.0",
    "babel-plugin-transform-object-assign": "^6.22.0",
    "babel-preset-env": "^1.6.1",
    "babel-register": "^6.26.0",
    "eslint": "^4.16.0",
    "flow-bin": "^0.63.1",
=======
    "ava": "^0.25.0",
    "babel-cli": "^6.24.1",
    "babel-plugin-transform-object-assign": "^6.22.0",
    "babel-preset-env": "^1.6.1",
    "babel-register": "^6.24.1",
    "eslint": "^4.3.0",
    "flow-bin": "^0.64.0",
>>>>>>> 8cb19ea1
    "google-closure-compiler": "^20180101.0.0",
    "grunt": "~1.0.1",
    "grunt-contrib-concat": "~1.0.1",
    "grunt-sync-pkg": "~0.1.2",
    "matchdep": "^2.0.0",
    "npm-run-all": "^4.1.2",
    "nyc": "^11.4.1",
    "rollup": "^0.55.0",
    "rollup-plugin-babel": "^3.0.3",
    "typescript": "^2.6.2"
  },
  "ava": {
    "babel": "inherit",
    "require": "babel-register"
  },
  "nyc": {
    "include": [
      "src/**/*.js"
    ]
  }
}<|MERGE_RESOLUTION|>--- conflicted
+++ resolved
@@ -1,11 +1,7 @@
 {
   "name": "currency.js",
   "homepage": "http://scurker.github.io/currency.js",
-<<<<<<< HEAD
   "version": "1.1.0-beta.2",
-=======
-  "version": "1.0.8",
->>>>>>> 8cb19ea1
   "description": "A javascript library for handling currency values.",
   "main": "dist/currency.js",
   "module": "dist/currency.es.js",
@@ -56,24 +52,14 @@
     "url": "https://github.com/scurker/currency.js/issues"
   },
   "devDependencies": {
-<<<<<<< HEAD
     "@scurker/eslint-config": "^1.1.0",
-    "ava": "^0.24.0",
+    "ava": "^0.25.0",
     "babel-cli": "^6.26.0",
     "babel-plugin-transform-object-assign": "^6.22.0",
     "babel-preset-env": "^1.6.1",
     "babel-register": "^6.26.0",
     "eslint": "^4.16.0",
-    "flow-bin": "^0.63.1",
-=======
-    "ava": "^0.25.0",
-    "babel-cli": "^6.24.1",
-    "babel-plugin-transform-object-assign": "^6.22.0",
-    "babel-preset-env": "^1.6.1",
-    "babel-register": "^6.24.1",
-    "eslint": "^4.3.0",
     "flow-bin": "^0.64.0",
->>>>>>> 8cb19ea1
     "google-closure-compiler": "^20180101.0.0",
     "grunt": "~1.0.1",
     "grunt-contrib-concat": "~1.0.1",
